--- conflicted
+++ resolved
@@ -89,12 +89,7 @@
                         "required": True,
                         "allowed": ["info", "warning", "error"],
                     },
-<<<<<<< HEAD
-                    "title": {"type": "string", "required": False},
-                    "body": {"type": "string", "required": True},
-=======
                     "message": {"type": "string", "required": True},
->>>>>>> d9f4ba0e
                 },
             },
         }
