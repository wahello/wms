--- conflicted
+++ resolved
@@ -1,13 +1,8 @@
 import {GenericStatesMixin, ScenarioBaseMixin, SinglePackStatesMixin} from "./mixins.js";
 import {process_registry} from '../services/process_registry.js';
 
-<<<<<<< HEAD
 export var SinglePackPutAway = Vue.component('single-pack-putaway', {
     mixins: [ScenarioBaseMixin, GenericStatesMixin, SinglePackStatesMixin],
-=======
-export var SinglePackPutAway = Vue.component("single-pack-putaway", {
-    mixins: [ScenarioBaseMixin, GenericStatesMixin],
->>>>>>> 123a9cb8
     template: `
         <Screen :title="screen_info.title" :klass="screen_info.klass">
             <template v-slot:header>
@@ -28,12 +23,7 @@
             usage: "single_pack_putaway",
             show_reset_button: true,
             // FIXME: scenario has changed -> we should use `start_scan_pack_or_location` as on pack transfer
-<<<<<<< HEAD
             'initial_state_key': 'start_scan_pack',
-=======
-            initial_state_key: "start_scan_pack",
-            current_state_key: "start_scan_pack",
->>>>>>> 123a9cb8
         };
     },
 });
